--- conflicted
+++ resolved
@@ -5,12 +5,7 @@
 [![TeamCity build](https://img.shields.io/teamcity/http/teamcity.jetbrains.com/s/KotlinTools_KotlinxSerialization_Ko.svg)](https://teamcity.jetbrains.com/viewType.html?buildTypeId=KotlinTools_KotlinxSerialization_Ko&guest=1)
 [![Download](https://api.bintray.com/packages/kotlin/kotlinx/kotlinx.serialization.runtime/images/download.svg) ](https://bintray.com/kotlin/kotlinx/kotlinx.serialization.runtime/_latestVersion)
 
-<<<<<<< HEAD
-Kotlin serialization support consists of three parts: a compiler plugin, which produces visitor/serializer code
-for objects, an IntelliJ plugin and a runtime library.
-=======
 Kotlin serialization consists of a compiler plugin, which automatically produces visitor code for classes, and runtime library, which uses generated code to serialize objects without reflection.
->>>>>>> 79bc57d3
 
 * Supports Kotlin classes marked as `@Serializable` and standard collections. 
 * Supports JSON, CBOR, and Protobuf formats out-of-the-box.
@@ -32,11 +27,7 @@
 ## Table of contents
 
 * [Quick example](#quick-example)
-<<<<<<< HEAD
-* [Upcoming changes in Kotlin 1.3](#status-in-13)
-=======
 * [Current status](#current-project-status)
->>>>>>> 79bc57d3
 * [Library installing](#setup)
 * [Kotlin/Native](#native)
 * [Working in IntelliJ IDEA](#troubleshooting-intellij-idea)
@@ -75,21 +66,6 @@
 To learn more about JSON usage and other formats, see [usage](docs/runtime_usage.md).
 More examples of various kinds of Kotlin classes that can be serialized can be found [here](docs/examples.md).
 
-<<<<<<< HEAD
-## Status in 1.3
-
-Starting from Kotlin 1.3-RC, serialization plugin is bundled with the Kotlin compiler.
-Runtime library is under reconstruction to match the corresponding [KEEP](https://github.com/Kotlin/KEEP/blob/serialization/proposals/extensions/serialization.md).
-To learn how to work with library on Kotlin 1.3-RC, read corresponding [document](docs/eap13.md).
-When 1.3 is released, that document will be main instruction and current readme will be archived,
-and previous versions of the runtime library will be deprecated.
-
-## Setup
-
-Using Kotlin Serialization requires Kotlin compiler `1.1.50` or higher, recommended version is `1.2.60`. See [compatibility table](#compatibility) below.
-Also, it's recommended to install [additional IDEA plugin](#working-in-intellij-idea) for better IDE experience. Otherwise,
-some valid code will be shown as red and builds will have to be launched from console or build system tasks panel.
-=======
 ## Current project status
 
 Starting from Kotlin 1.3-RC2, serialization plugin is bundled into the Kotlin compiler, and IDEA plugin is bundled into the Kotlin plugin.
@@ -100,7 +76,6 @@
 ## Setup
 
 Using Kotlin Serialization requires Kotlin compiler `1.3.0` or higher. Make sure that you have corresponding plugin installed in the IDE. Delegate build to Gradle: (`Settings - Build, Execution, Deployment - Build Tools - Gradle - Runner -` tick `Delegate IDE build/run actions to gradle`).
->>>>>>> 79bc57d3
 Example projects on JVM are available for [Gradle](example-jvm/build.gradle) and [Maven](example-jvm/pom.xml).
 
 ### Gradle/JVM
@@ -239,12 +214,8 @@
 You can apply the plugin to `kotlin-platform-native` or `kotlin-multiplatform` projects.
 `konan` plugin is not supported and deprecated.
 
-<<<<<<< HEAD
-* Latest release (1.2.70): [link](https://teamcity.jetbrains.com/viewLog.html?buildId=lastPinned&buildTypeId=KotlinTools_KotlinxSerialization_KotlinCompilerWithSerializationPlugin&tab=artifacts&guest=1&buildBranch=1.2.70)
-=======
 Use `kotlinx-serialization-runtime-native` artifact. Don't forget to `enableFeaturePreview('GRADLE_METADATA')`
 in yours `settings.gradle`. You must have Gradle 4.7, because higher versions have unsupported format of metadata.
->>>>>>> 79bc57d3
 
 Serialization compiler plugin for Native is still in active development, and is not as feature-full as JVM/JS plugins.
 
@@ -261,17 +232,6 @@
 * `@Transient` initializers and `init` blocks
 * `@SerialInfo`-based annotations
 
-<<<<<<< HEAD
-|Plugin Version|Compiler version|
-|--------------|----------------|
-| 0.1 – 0.3 | 1.1.50 – 1.2.10|
-| 0.4 – 0.4.1 | 1.2.20 – 1.2.21|
-| 0.4.2 – 0.5.0 | 1.2.30 – 1.2.41|
-| 0.5.1 - 0.6.0 | 1.2.50 - 1.2.51|
-| 0.6.1 | 1.2.60 - 1.2.61 |
-| 0.6.2 | 1.2.70 |
-=======
->>>>>>> 79bc57d3
 
 ## Troubleshooting IntelliJ IDEA
 
